--- conflicted
+++ resolved
@@ -461,7 +461,7 @@
   // Helper that broadcasts nccl unique ID to all ranks through the store
   void broadcastUniqueNCCLID(
       ncclUniqueId* ncclID,
-      NCCLCommType commType,
+      OpType opType,
       const std::string& devicesKey,
       int p2pRank);
 
@@ -470,14 +470,9 @@
   std::vector<std::shared_ptr<NCCLComm>>& getNCCLComm(
       const std::string& devicesKey,
       const std::vector<at::Device>& devices,
-<<<<<<< HEAD
       OpType opType,
-      int p2pRank = 0);
-=======
-      NCCLCommType commType = NCCLCommType::COLL,
       int p2pRank = 0,
       bool isSendRecvSelf = false);
->>>>>>> a5c0dbc5
 
   // Wrapper method which can be overridden for tests.
   virtual std::exception_ptr checkForNCCLErrors(
