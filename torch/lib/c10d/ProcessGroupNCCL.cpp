#include <c10d/ProcessGroupNCCL.hpp>

#include <map>
#include <tuple>
#include <unordered_set>

#include <THC/THC.h>

#include <ATen/cuda/CUDAContext.h>
#include <c10/cuda/CUDAGuard.h>
#include <torch/csrc/cuda/nccl.h>

#include <c10d/Utils.hpp>
namespace c10d {

constexpr const char* const kNCCLAbortedCommStoreKey = "NCCLABORTEDCOMM";

namespace {

// RAII helper class to manage NCCL group API and CUDA free mutex.
// The destructor is allowed to throw since this helper class only
// manages group and lock lifetimes.
struct AutoNcclGroup {
  AutoNcclGroup() {
    (c10::cuda::CUDACachingAllocator::getFreeMutex())->lock();
#if defined(NCCL_MAJOR) && (NCCL_MAJOR >= 2)
    C10D_NCCL_CHECK(ncclGroupStart());
#endif
  }
  ~AutoNcclGroup() noexcept(false) {
#if defined(NCCL_MAJOR) && (NCCL_MAJOR >= 2)
    C10D_NCCL_CHECK(ncclGroupEnd());
#endif
    (c10::cuda::CUDACachingAllocator::getFreeMutex())->unlock();
  }
};

// NCCL op mapping
const std::map<ReduceOp, ncclRedOp_t> ncclOp = {
    {ReduceOp::MIN, ncclMin},
    {ReduceOp::MAX, ncclMax},
    {ReduceOp::SUM, ncclSum},
    {ReduceOp::PRODUCT, ncclProd},
};

// NCCL type typing
std::map<at::ScalarType, ncclDataType_t> ncclDataType = {
    {at::kChar, ncclInt8},
    {at::kByte, ncclUint8},
    {at::kFloat, ncclFloat},
    {at::kDouble, ncclDouble},
    {at::kInt, ncclInt32},
    {at::kLong, ncclInt64},
    {at::kHalf, ncclHalf},
    {at::kBool, ncclUint8},
#if defined(__HIP_PLATFORM_HCC__) && HIP_VERSION >= 301
    {at::kBFloat16, ncclBfloat16},
#endif
};

// Helper function that gets the data type and issues error if not supported
ncclDataType_t getNcclDataType(at::ScalarType type) {
  auto it = ncclDataType.find(type);
  TORCH_CHECK(
      it != ncclDataType.end(),
      "Input tensor data type is not supported for NCCL process group: ",
      type);
  return it->second;
}

ncclRedOp_t getNcclReduceOp(const ReduceOp reduceOp, at::Tensor& input) {
  try {
    if (reduceOp == ReduceOp::SUM && input.scalar_type() == at::kBool) {
      // For bool tensors, map sum to max, which both represent a bitwise or.
      // This is to prevent overflow issues with sum, since we use uint8 to
      // represent a bool (see ncclDataType mapping).
      return ncclMax;
    }
    return ncclOp.at(reduceOp);
  } catch (const std::out_of_range& e) {
    switch (reduceOp) {
      case ReduceOp::BAND:
        throw std::runtime_error("Cannot use ReduceOp.BAND with NCCL");
        break;
      case ReduceOp::BOR:
        throw std::runtime_error("Cannot use ReduceOp.BOR with NCCL");
        break;
      case ReduceOp::BXOR:
        throw std::runtime_error("Cannot use ReduceOp.BXOR with NCCL");
        break;
      default:
        throw std::runtime_error("Unhandled ReduceOp");
        break;
    }
  }
}

// Get the deviceList String from the list of devices
std::string getKeyFromDevices(const std::vector<at::Device>& devices) {
  std::string deviceList;
  for (auto& device : devices) {
    if (deviceList.empty()) {
      deviceList = std::to_string(device.index());
    } else {
      deviceList += "," + std::to_string(device.index());
    }
  }
  return deviceList;
}

std::string getKeySendRecv(int myRank, int peer) {
  int lowRank = myRank < peer ? myRank : peer;
  int highRank = myRank < peer ? peer : myRank;
  std::string sendRecvPair = std::to_string(lowRank) + ":" + std::to_string(highRank);
  return sendRecvPair;
}

// Get the list of devices from list of tensors
std::vector<at::Device> getDeviceList(const std::vector<at::Tensor>& tensors) {
  std::vector<at::Device> res;
  res.reserve(tensors.size());
  for (auto& tensor : tensors) {
    res.push_back(tensor.device());
  }
  return res;
}

// [Sync Streams] Helper that lets the input ncclStreams to wait for the current
// stream. NCCL communications run on ncclStreams, but input tensors are
// allocated on different streams (i.e., current streams). Communications on
// ncclStreams cannot start before pending input tensor ops on current streams
// finish. Otherwise, ops on two streams might read/write same tensors
// concurrently.
//
// The synchronization above alone is not enough. We also need to make sure
// input tensors are not freed before their usages on ncclStreams finish. This
// can be achieved by calling c10::cuda::CUDACachingAllocator::recordStream,
// which remembers the usage stream (ncclStream), creates an event on the usage
// stream when GC attempts to free the input tensor, and delays GC until that
// event is done.
void syncStreams(
    const std::vector<at::Device>& devices,
    std::vector<at::cuda::CUDAEvent>& ncclEvents,
    std::vector<at::cuda::CUDAStream>& ncclStreams) {
  for (size_t i = 0; i < devices.size(); ++i) {
    at::cuda::CUDAStream& ncclStream = ncclStreams[i];
    at::cuda::CUDAEvent& ncclEvent = ncclEvents[i];
    ncclEvent.record(at::cuda::getCurrentCUDAStream(devices[i].index()));
    ncclEvent.block(ncclStream);
  }
}

// Given a ncclUniqueId, convert it to a string representation that can be put
// in the store.
std::string buildNcclUniqueIdStr(const ncclUniqueId& ncclID) {
  const uint8_t* bytes = reinterpret_cast<const uint8_t*>(&ncclID);
  std::ostringstream oss;
  for (size_t i = 0; i < NCCL_UNIQUE_ID_BYTES; i++) {
    oss << std::hex << static_cast<int>(bytes[i]);
  }
  return oss.str();
}

std::string getNcclAbortedCommStoreKey(const std::string ncclIdStr) {
  return std::string(kNCCLAbortedCommStoreKey) + ":" + ncclIdStr;
}

#ifdef ENABLE_NCCL_P2P_SUPPORT

ncclResult_t ncclAlltoallv(
    void* sendbuff,
    const size_t* sendcounts,
    const size_t* senddispls,
    void* recvbuff,
    const size_t* recvcounts,
    const size_t* recvdispls,
    size_t size,
    ncclDataType_t type,
    ncclComm_t comm,
    cudaStream_t stream) {
  int numranks;
  C10D_NCCL_CHECK(ncclCommCount(comm, &numranks));
  C10D_NCCL_CHECK(ncclGroupStart());
  for (int r = 0; r < numranks; r++) {
    // NCCL uses 0 byte message for synchronization
    // Avoid send/recv when message size is zero
    if (sendcounts[r] != 0) {
      C10D_NCCL_CHECK(ncclSend(
          ((char*)sendbuff) + senddispls[r] * size,
          sendcounts[r],
          type,
          r,
          comm,
          stream));
    }
    if (recvcounts[r] != 0) {
      C10D_NCCL_CHECK(ncclRecv(
          ((char*)recvbuff) + recvdispls[r] * size,
          recvcounts[r],
          type,
          r,
          comm,
          stream));
    }
  }
  C10D_NCCL_CHECK(ncclGroupEnd());
  return ncclSuccess;
}
#endif

} // namespace

const int64_t ProcessGroupNCCL::kWatchdogThreadSleepMillis = 10000;
const int64_t ProcessGroupNCCL::kWorkCleanupThreadSleepMillis = 1000;
constexpr int64_t kWaitForAbortCommStoreKey = 1000;
constexpr int64_t kSynchronizeBusyWaitMillis = 10;
const int64_t ProcessGroupNCCL::kProcessGroupNCCLOpTimeoutMillis = 10 * 1000;
thread_local uint64_t ProcessGroupNCCL::ncclActiveGroupCounter_ = 0;

std::ostream& operator<<(
    std::ostream& output,
    const ProcessGroupNCCL::WorkNCCL& workNCCL) {
  return output << "WorkNCCL("
                << "OpType=" << opTypeToString(workNCCL.opType_)
                << ", TensorShape=" << (*workNCCL.outputs_)[0].sizes()
                << ", Timeout(ms)=" << workNCCL.opTimeout_.count() << ")";
}

ProcessGroupNCCL::WorkNCCL::WorkNCCL(
    const std::vector<at::Device>& devices,
    int rank,
    OpType opType)
    : Work(rank, opType),
      devices_(devices),
      workStartTime_(std::chrono::steady_clock::now()) {
  // Creates the CUDA event wrappers
  // Note: The actual events are lazily created when first recorded to with
  // DEFAULT_FLAGS = cudaEventDisableTiming.
  cudaEvents_ =
      std::make_shared<std::vector<at::cuda::CUDAEvent>>(devices.size());
  ncclComms_.resize(devices.size());
}

ProcessGroupNCCL::WorkNCCL::WorkNCCL(const WorkNCCL& w)
    : Work(w.rank_, w.opType_),
      std::enable_shared_from_this<WorkNCCL>(w),
      devices_(w.devices_),
      cudaEvents_(w.cudaEvents_),
      ncclComms_(w.ncclComms_),
      blockingWait_(w.blockingWait_),
      opTimeout_(w.opTimeout_),
      workStartTime_(w.workStartTime_) {
  completed_ = w.completed_;
  exception_ = w.exception_;
}

ProcessGroupNCCL::WorkNCCL::~WorkNCCL() {}

bool ProcessGroupNCCL::WorkNCCL::isCompleted() {
  checkAndSetException();
  return exception() || finishedGPUExecutionInternal();
}

bool ProcessGroupNCCL::WorkNCCL::isSuccess() const {
  if (exception()) {
    // Already detected an exception.
    return false;
  }

  return !checkForNCCLErrors(ncclComms_) && finishedGPUExecutionInternal();
}

void ProcessGroupNCCL::WorkNCCL::checkAndSetException() {
  if (exception()) {
    // We already have an exception.
    return;
  }

  auto exception_ptr = checkForNCCLErrors(ncclComms_);
  std::unique_lock<std::mutex> lock(mutex_);
  exception_ = exception_ptr;
}

void ProcessGroupNCCL::WorkNCCL::setException(
    std::exception_ptr exception_ptr) {
  std::unique_lock<std::mutex> lock(mutex_);
  exception_ = exception_ptr;
}

// Helper that checks if the NCCL kernels are completed on the GPUs
bool ProcessGroupNCCL::WorkNCCL::finishedGPUExecution() {
  checkAndSetException();
  return finishedGPUExecutionInternal();
}

bool ProcessGroupNCCL::WorkNCCL::finishedGPUExecutionInternal() const {
  for (size_t i = 0; i < devices_.size(); ++i) {
    // Checking the work's corresponding CUDA events' status
    auto ret = cudaEventQuery((*cudaEvents_)[i]);
    if (ret != cudaSuccess && ret != cudaErrorNotReady) {
      AT_CUDA_CHECK(ret);
    }
    if (ret == cudaErrorNotReady) {
      return false;
    }
  }
  return true;
}

void ProcessGroupNCCL::WorkNCCL::checkAndThrowException() {
  // Set the appropriate exception if found.
  checkAndSetException();

  // Throw an exception, only if we have a valid exception.
  if (exception()) {
    std::rethrow_exception(exception());
  }
}

void ProcessGroupNCCL::WorkNCCL::handleNCCLGuard() {
  std::lock_guard<std::mutex> lock(mutex_);
  completed_ = true;
  if (exception_) {
    std::rethrow_exception(exception_);
  }
}

void ProcessGroupNCCL::WorkNCCL::synchronize() {
  // Call Synchronize without a timeout. We use this method to avoid adding a
  // timeout argument to the public synchronize API.
  synchronizeInternal(kNoTimeout);
}

void ProcessGroupNCCL::WorkNCCL::synchronizeStreams() {
  for (size_t i = 0; i < devices_.size(); ++i) {
    auto currentStream = at::cuda::getCurrentCUDAStream(devices_[i].index());
    // Block the current stream on the NCCL stream
    (*cudaEvents_)[i].block(currentStream);
  }
}

// Waiting on the work's corresponding CUDA events
void ProcessGroupNCCL::WorkNCCL::synchronizeInternal(
    std::chrono::milliseconds timeout) {
  synchronizeStreams();

  // In case of blocking, wait for the operation to complete.
  if (blockingWait_) {
    // Use the passed in timeout if provided, otherwise use the default
    // opTimeout for each WorkNCCL object.
    std::chrono::milliseconds workTimeout =
        timeout == kNoTimeout ? opTimeout_ : timeout;
    // Wait for the operation to complete.
    while (!isCompleted()) {
      if (timedOut()) {
        // When operation times out due to some errors that are not
        // detected by nccl communicators, ncclCommWatchdog can not check this
        // time out error and thus can not abort ncclComms accordingly.
        // So explicitly abort ncclComms here before throwing this timed out
        // exception to users, after this, ncclCommWatchdog can detect nccl
        // communicators are aborted and clean up devNCCLCommMap_ accordingly.
        // if throwing timed out excepiton without aborting nccl communicators
        // here, it was observed that CUDA GPU will have 100% utilization and
        // can not run new events successfully.
        for (const auto& ncclComm : ncclComms_) {
          ncclComm->ncclCommAbort();
          const auto& storeKey = getNcclAbortedCommStoreKey(
              buildNcclUniqueIdStr(ncclComm->getNcclId()));
          auto rankStr = std::to_string(rank_);
          store_->set(
              storeKey,
              std::vector<uint8_t>(
                  reinterpret_cast<const uint8_t*>(rankStr.data()),
                  reinterpret_cast<const uint8_t*>(rankStr.data()) +
                      rankStr.size()));
          LOG(INFO) << "[Rank " << rank_
                    << "] Wrote aborted communicator id to store: " << storeKey;
        }
        LOG(INFO) << "[Rank " << rank_
                  << "] Caught collective operation timeout for work: "
                  << (*this);
        throw std::runtime_error("Operation timed out!");
      }
      // Check for errors and throw appropriate exception.
      checkAndThrowException();
      std::this_thread::sleep_for(
          std::chrono::milliseconds(kSynchronizeBusyWaitMillis));
    }
    checkAndThrowException();
  }

  // Device synchronize only after we've completed timeout checks.
  if (!barrierTensors_.empty()) {
    // If we use the work to do barrier, we should block here
    for (size_t i = 0; i < devices_.size(); ++i) {
      at::cuda::CUDAGuard gpuGuard(devices_[i]);
      AT_CUDA_CHECK(cudaDeviceSynchronize());
    }
  }
}

// Same as calling synchronize().
bool ProcessGroupNCCL::WorkNCCL::wait(std::chrono::milliseconds timeout) {
  synchronizeInternal(timeout);
  // Always return true, because abort API is not implemented.
  return true;
}

void ProcessGroupNCCL::WorkNCCL::abort() {
  TORCH_CHECK(false, "ProcessGroupNCCL::WorkNCCL::abort not implemented.");
}

void ProcessGroupNCCL::parseNcclBlockingWait() {
  char* blockingWait = getenv(NCCL_BLOCKING_WAIT);
  if (blockingWait != nullptr) {
    auto val = std::stoi(blockingWait);
    if (val == 1) {
      // Make wait() and synchronize() a blocking call.
      blockingWait_ = true;
    } else if (val != 0) {
      throw std::runtime_error(
          "Invalid value for environment variable: " +
          std::string(NCCL_BLOCKING_WAIT));
    }
  }
}

void ProcessGroupNCCL::parseNcclAsyncErrorHandling() {
  char* errorHandle = getenv(NCCL_ASYNC_ERROR_HANDLING);
  if (errorHandle != nullptr) {
    auto val = std::stoi(errorHandle);
    if (val == 1) {
      asyncErrorHandling_ = true;
    } else if (val != 0) {
      throw std::runtime_error(
          "Invalid value for environment variable: " +
          std::string(NCCL_ASYNC_ERROR_HANDLING));
    }
  }
}

bool ProcessGroupNCCL::WorkNCCL::timedOut() {
  auto currentTimepoint = std::chrono::steady_clock::now();
  return (
      std::chrono::duration_cast<std::chrono::milliseconds>(
          currentTimepoint - workStartTime_) >= opTimeout_);
}

ProcessGroupNCCL::ProcessGroupNCCL(
    const std::shared_ptr<Store>& store,
    int rank,
    int size,
    Options options)
    : ProcessGroup(rank, size),
      store_(store),
      ncclCommCounter_(0),
      terminateProcessGroup_(false),
      opTimeout_(options.opTimeout),
      futureNCCLCallbackStreams_(c10::cuda::device_count()),
      isHighPriorityStream_(options.isHighPriorityStream) {
  TORCH_CHECK(at::cuda::getNumGPUs() != 0,
    "ProcessGroupNCCL is only supported with GPUs, no GPUs found!");
  try {
    parseNcclBlockingWait();
  } catch (std::exception& e) {
    throw std::runtime_error(
        "Invalid value for environment variable: " +
        std::string(NCCL_BLOCKING_WAIT));
  }
  try {
    parseNcclAsyncErrorHandling();
  } catch (std::exception& e) {
    throw std::runtime_error(
        "Invalid value for environment variable: " +
        std::string(NCCL_ASYNC_ERROR_HANDLING));
  }

#ifdef ENABLE_NCCL_ERROR_CHECKING
  ncclCommWatchdogThread_ =
      std::thread(&ProcessGroupNCCL::ncclCommWatchdog, this);
#endif

  if (asyncErrorHandling_) {
    workCleanupThread_ = std::thread(&ProcessGroupNCCL::workCleanupLoop, this);
  }
  LOG(INFO) << "[Rank " << rank_
            << "] ProcessGroupNCCL initialized with following options:"
            << "\nNCCL_ASYNC_ERROR_HANDLING: " << asyncErrorHandling_
            << "\nNCCL_BLOCKING_WAIT: " << blockingWait_
            << "\nTIMEOUT(ms): " << opTimeout_.count()
            << "\nUSE_HIGH_PRIORITY_STREAM: " << isHighPriorityStream_;
}

ProcessGroupNCCL::~ProcessGroupNCCL() {
  terminateProcessGroup_.store(true);

  watchdogCV_.notify_one();
#ifdef ENABLE_NCCL_ERROR_CHECKING
  ncclCommWatchdogThread_.join();
#endif

  {
    // Abort all NCCL Communicators on Process Group Destruction
    std::lock_guard<std::mutex> lock(mutex_);
    for (auto it = devNCCLCommMap_.begin(); it != devNCCLCommMap_.end(); it++) {
      auto& ncclComms = it->second;

      for (const auto& ncclComm : ncclComms) {
        ncclComm->ncclCommAbort();
      }
    }
  }

  if (asyncErrorHandling_) {
    workMetaListCV_.notify_one();
    workCleanupThread_.join();
  }
}

void ProcessGroupNCCL::ncclCommWatchdog() {
  try {
    LOG(INFO) << "[Rank " << rank_ << "] NCCL watchdog thread started!";
    ncclCommWatchdogInternal();
    LOG(INFO) << "[Rank " << rank_
              << "] NCCL watchdog thread terminated normally";
  } catch (std::exception& e) {
    LOG(INFO) << "[Rank " << rank_
              << "] NCCL watchdog thread terminated with exception: "
              << e.what();
  } catch (...) {
    LOG(INFO) << "[Rank " << rank_
              << "] NCCL watchdog thread terminated with unknown exception";
  }
}

void ProcessGroupNCCL::ncclCommWatchdogInternal() {
  while (!terminateProcessGroup_.load()) {
    std::unordered_set<std::string> abortedCommIds;
    std::unordered_set<std::string> allCommIds;

    {
      // Loop through the cache of communicators for NCCL errors.
      std::lock_guard<std::mutex> lock(mutex_);
      for (auto it = devNCCLCommMap_.begin(); it != devNCCLCommMap_.end();
           it++) {
        auto& ncclComms = it->second;

        for (const auto& ncclComm : ncclComms) {
          allCommIds.emplace(buildNcclUniqueIdStr(ncclComm->getNcclId()));
        }

        if (checkForNCCLErrors(ncclComms)) {
          LOG(INFO) << "[Rank " << rank_
                    << "] Received NCCL errors for communicators in the cache";

          if (blockingWait_ || asyncErrorHandling_) {
            LOG(INFO) << "[Rank " << rank_
                      << "] Aborting communicators that received errors";
            // We abort NCCL communicators that have received errors from this
            // thread, and exceptions are set on the corresponding work objects.
            // The workCleanupThread will then loop through the unfinished
            // collectives and throw exceptions if an exception has been set on
            // any of the work objects from this thread.
            for (const auto& ncclComm : ncclComms) {
              ncclComm->ncclCommAbort();
              // Note that we don't remove the aborted communicators from the
              // cache. The reason is that if we do remove the communicator
              // from the cache, it is possible that a new collective operation
              // calls `ncclCommInitRank` to create a new communicator whereas
              // other ranks might have failed/timed out and didn't enter
              // `ncclCommInitRank`. As a result, when there is a failure on
              // a communicator the application receives an exception and its
              // their responsibility to destroy the process group and recreate
              // it to recover from errors.
              abortedCommIds.emplace(
                  buildNcclUniqueIdStr(ncclComm->getNcclId()));
            }
          }
        }
      }
    }

    if (asyncErrorHandling_) {
      std::unique_lock<std::mutex> lock(workMetaListMutex_);
      for (auto& work : workMetaList_) {
        work.checkAndSetException();
        // Aborting NCCL Communicators due to errors is already handled above.
        if (work.exception()) {
          continue;
        }

        // Check for Timeouts in the WorkNCCL Operations, and abort all
        // communicators accordingly.
        if (work.timedOut()) {
          LOG(INFO)
              << "[Rank " << rank_
              << "] Watchdog caught collective operation timeout for work: "
              << work;
          std::exception_ptr exception_ptr = std::make_exception_ptr(
              std::runtime_error("NCCL Operation Timed Out"));
          work.setException(exception_ptr);
          for (const auto& ncclComm : work.ncclComms_) {
            ncclComm->ncclCommAbort();
            abortedCommIds.emplace(buildNcclUniqueIdStr(ncclComm->getNcclId()));
          }
        }
      }
    }

    if (blockingWait_) {
      // When we abort a communicator on one rank, it is likely that might cause
      // other ranks to hang indefinitely. As a result, whenever we abort a
      // communicator, we write its ID to the store. The watchdog on other ranks
      // then monitor the store, find an aborted communicator ID and abort their
      // respective communicator as well.

      // Record the aborted communicators locally and in the store.
      for (const auto& abortedCommId : abortedCommIds) {
        abortedComms_.emplace(abortedCommId);
        const auto& storeKey = getNcclAbortedCommStoreKey(abortedCommId);
        auto rankStr = std::to_string(rank_);
        store_->set(
            storeKey,
            std::vector<uint8_t>(
                reinterpret_cast<const uint8_t*>(rankStr.data()),
                reinterpret_cast<const uint8_t*>(rankStr.data()) +
                    rankStr.size()));
        LOG(INFO) << "[Rank " << rank_
                  << "] Watchdog wrote aborted communicator id to store: "
                  << storeKey;
      }

      // Check for any communicators in the store and abort them if needed.
      for (const auto& commId : allCommIds) {
        if (abortedComms_.find(commId) == abortedComms_.end()) {
          // Check if we need to abort them if not already aborted (shouldn't
          // wait more than the watchdog sleep time.).
          const auto& storeKey = getNcclAbortedCommStoreKey(commId);
          try {
            store_->wait(
                {storeKey},
                std::chrono::milliseconds(kWaitForAbortCommStoreKey));
            auto val = store_->get(storeKey);
            std::string rank(reinterpret_cast<char*>(val.data()), val.size());
            LOG(INFO) << "[Rank " << rank_
                      << "] Found key in store: " << storeKey
                      << ", from rank: " << rank
                      << ", aborting appropriate communicators";

            // Now abort the appropriate communicators.
            std::lock_guard<std::mutex> lock(mutex_);
            auto it = ncclIdToCommMap_.find(commId);
            TORCH_INTERNAL_ASSERT(it != ncclIdToCommMap_.end());
            for (const auto& ncclComm : it->second) {
              ncclComm->ncclCommAbort();
            }
            abortedComms_.emplace(commId);
            LOG(INFO) << "[Rank " << rank_
                      << "] Aborted communicators for key in store: "
                      << storeKey;
          } catch (std::exception& e) {
            VLOG(1) << "Did not find key in store: " << storeKey
                    << ", error: " << e.what();
          }
        }
      }
    }

    std::unique_lock<std::mutex> lock(watchdogCVMutex_);
    watchdogCV_.wait_for(
        lock,
        std::chrono::milliseconds(kWatchdogThreadSleepMillis),
        [&]() -> bool { return terminateProcessGroup_.load(); });
  }
}

void ProcessGroupNCCL::workCleanupLoop() {
  bool done = false;
  while (!terminateProcessGroup_.load() || !done) {
    std::list<WorkNCCL> doneWorks;
    {
      std::unique_lock<std::mutex> lock(workMetaListMutex_);
      // We busy-poll the work vector every kWatchdogThreadSleepMillis
      // milliseconds as long as the atomic is True.
      workMetaListCV_.wait_for(
          lock,
          std::chrono::milliseconds(kWorkCleanupThreadSleepMillis),
          [&]() -> bool { return terminateProcessGroup_.load(); });

      for (auto it = workMetaList_.begin(); it != workMetaList_.end();
           /* no increment*/) {
        auto& work = *it;
        if (work.isCompleted()) {
          // Handle Exceptions on failed GPU operations and remove completed
          // workNCCL objects from work vector.
          if (!terminateProcessGroup_.load()) {
            work.handleNCCLGuard();
          }
          doneWorks.push_back(std::move(*it));
          it = workMetaList_.erase(it);
        } else {
          // Increment the iterator if the current WorkNCCL object is not
          // completed.
          ++it;
        }
      }
      done = workMetaList_.empty();
    }
    doneWorks.clear();
  }
}

std::exception_ptr ProcessGroupNCCL::WorkNCCL::checkForNCCLErrors(
    const std::vector<std::shared_ptr<NCCLComm>>& ncclComms) const {
  return checkForNCCLErrorsInternal(ncclComms);
}

std::exception_ptr ProcessGroupNCCL::checkForNCCLErrors(
    const std::vector<std::shared_ptr<NCCLComm>>& ncclComms) {
  return checkForNCCLErrorsInternal(ncclComms);
}

std::exception_ptr ProcessGroupNCCL::checkForNCCLErrorsInternal(
    const std::vector<std::shared_ptr<NCCLComm>>& ncclComms) {
  for (const auto& ncclComm : ncclComms) {
    ncclResult_t ncclAsyncErr = ncclComm->checkForNcclError();
    if (ncclAsyncErr != ncclSuccess) {
      return std::make_exception_ptr(std::runtime_error(
          "NCCL error: " + ncclGetErrorWithVersion(ncclAsyncErr)));
    }
  }

  return nullptr;
}

void ProcessGroupNCCL::broadcastUniqueNCCLID(ncclUniqueId* ncclID) {
  // For every NCCL communicator that we create we need to broadcast
  // a unique ID from rank 0 to all other ranks. This broadcast is
  // done by rank 0 setting a key in the store and all other ranks
  // retrieving the contents of that key. A single process group
  // may create multiple NCCL communicators, so we use a sequence
  // number to differentiate between them.
  std::string storeKey = std::to_string(ncclCommCounter_++);
  if (rank_ == 0) {
    auto vec = std::vector<uint8_t>(
        reinterpret_cast<uint8_t*>(ncclID),
        reinterpret_cast<uint8_t*>(ncclID) + NCCL_UNIQUE_ID_BYTES);
    store_->set(storeKey, vec);
  } else {
    auto vec = store_->get(storeKey);
    TORCH_CHECK(vec.size() == NCCL_UNIQUE_ID_BYTES);
    std::memcpy(ncclID, vec.data(), vec.size());
  }
}

std::vector<std::shared_ptr<NCCLComm>>& ProcessGroupNCCL::getNCCLComm(
    const std::string& devicesKey,
    const std::vector<at::Device>& devices,
    OpType opType,
    int p2pRank) {
  // Sanity check
  if (devicesKey.empty()) {
    throw std::runtime_error(
        "Not able to create/get the NCCL Communicator since "
        "the GPU devices are not known");
  }

  for (auto& device : devices) {
    usedDeviceIdxs_.insert(device.index());
  }

  {
    std::lock_guard<std::mutex> lock(mutex_);
    if (devNCCLCommMap_.find(devicesKey) != devNCCLCommMap_.end()) {
      // Reuse the cached communicator if there is one.
      return devNCCLCommMap_[devicesKey];
    }
  }

  // NCCL communicator not cached, create a new entry
  std::vector<std::shared_ptr<NCCLComm>> ncclComms;
  ncclComms.resize(devices.size());

  // Create the unique NCCL ID and broadcast it
  ncclUniqueId ncclID;

  // For point-to-point communication, lower rank of the two will get unique id.
  if (rank_ == 0 || (isP2POp(opType) && p2pRank == 0)) {
    C10D_NCCL_CHECK(ncclGetUniqueId(&ncclID));
  }

  // Broadcast so that each process can have a unique NCCL ID
  broadcastUniqueNCCLID(&ncclID);

  at::cuda::OptionalCUDAGuard gpuGuard;

  std::vector<at::cuda::CUDAStream> streamVal;
  streamVal.reserve(devices.size());

  // [Group Start/End Note] This is used to ensure that nccl communicator will be created
  // before communication primitives are called. Let's look at this example:
  // Using the batch_isend_irecv to send a tensor to a target process. On the sender side,
  // the corresponding underlying NCCL calls will look like
  //   ncclGroupStart() // This is in batch_isend_irecv
  //   ncclGroupStart() // This is [Note 1]
  //   ncclCommInitRank() // Inside NCCLComm::create
  //   ncclSend()
  //   ncclGroupEnd() // This is [Note 2]
  //   ncclGroupEnd() // This is in batch_isend_irecv
  // With this pattern, the nccl communicator will be created in the last ncclGroupEnd
  // which means when ncclSend is processed, the passed communicator argument is NULL which will
  // lead to runtime error. So we need to "close" all active nccl groups to ensure
  // nccl communicator is actually created before encountering any communication calls.
  // This is why we need the following for loop.
  for (size_t i = 0; i < ncclActiveGroupCounter_; ++i) {
    C10D_NCCL_CHECK(ncclGroupEnd());
  }

  // [Note 1] Create the NCCL communicators for each GPU
  C10D_NCCL_CHECK(ncclGroupStart());

  for (size_t i = 0; i < devices.size(); ++i) {
    // GPU world size and GPU rank
    int numRanks, rank;

    if (!isP2POp(opType)) {
      numRanks = getSize() * devices.size();
      rank = getRank() * devices.size() + i;
    } else {
      // For point-to-point operation, there are only 2 processes involved so
      // the GPU rank is either 0 or 1.
      numRanks = 2;
      rank = p2pRank;
    }
    // Get the device index
    int deviceIndex = devices[i].index();

    gpuGuard.set_index(deviceIndex);
    ncclComms[i] = NCCLComm::create(numRanks, rank, ncclID);

    // Creates the NCCL streams
    streamVal.push_back(at::cuda::getStreamFromPool(isHighPriorityStream_));

    // If not set before, get a dedicated stream for the device to run
    // FutureNCCL then callbacks.
    std::lock_guard<std::mutex> lock(mutex_);
    if (futureNCCLCallbackStreams_[deviceIndex] == nullptr) {
      futureNCCLCallbackStreams_[deviceIndex] =
          std::make_shared<at::cuda::CUDAStream>(
              at::cuda::getStreamFromPool(isHighPriorityStream_));
    }
  }

  // [Note 2 ]
  C10D_NCCL_CHECK(ncclGroupEnd());

  // See [Group Start/End Note]
  for (size_t i = 0; i < ncclActiveGroupCounter_; ++i) {
    C10D_NCCL_CHECK(ncclGroupStart());
  }

  ncclStreams_.emplace(devicesKey, std::move(streamVal));

  // Note: these events are created with the (default) cudaEventDisableTiming
  // flag This flag provides the best performance when used with
  // cudaStreamWaitEvent() and cudaEventQuery(). Since we here don't measure the
  // performance using cudaEvent, this should be set.
  ncclEvents_.emplace(
      std::piecewise_construct,
      std::make_tuple(devicesKey),
      std::make_tuple(devices.size()));

  // Hold the lock before modifying the cache.
  std::lock_guard<std::mutex> lock(mutex_);

  // Record the communicators based on ncclUniqueId.
  ncclIdToCommMap_.emplace(buildNcclUniqueIdStr(ncclID), ncclComms);

  // Move the NCCL resource to cache
  devNCCLCommMap_.emplace(devicesKey, std::move(ncclComms));
  return devNCCLCommMap_[devicesKey];
}

namespace {

// Check validity of tensor
void check_gpu_single_tensor(const at::Tensor& tensor) {
  if (!tensor.is_cuda() || tensor.is_sparse()) {
    throw std::runtime_error("Tensors must be CUDA and dense");
  }
  if (!tensor.is_contiguous()) {
    throw std::runtime_error("Tensors must be contiguous");
  }
}

// Check that all `tensors' have the same type and shape and are distributed
// across distinct GPUs.
void check_gpu_tensors(const std::vector<at::Tensor>& tensors) {
  if (tensors.size() == 0) {
    throw std::runtime_error("Tensor list must be nonempty");
  }
  if (tensors.size() > static_cast<size_t>(at::cuda::getNumGPUs())) {
    throw std::runtime_error(
        "Tensor list mustn't be larger than the number of available GPUs");
  }

  const auto& first = tensors.front();

  // Set for ensuring that tensors are on separate devices.
  std::unordered_set<decltype(first.get_device())> usedDevices;
  usedDevices.reserve(tensors.size());

  for (const auto& t : tensors) {
    if (!t.is_cuda() || t.is_sparse()) {
      throw std::runtime_error("Tensors must be CUDA and dense");
    }
    if (t.scalar_type() != first.scalar_type()) {
      throw std::runtime_error("Tensors must have identical type");
    }
    if (t.sizes() != first.sizes()) {
      throw std::runtime_error("Tensors must have identical size");
    }
    if (t.strides() != first.strides()) {
      throw std::runtime_error("Tensors must have identical strides");
    }
    if (!t.is_non_overlapping_and_dense()) {
      throw std::runtime_error("Tensors must be non-overlapping and dense");
    }
    const auto inserted = usedDevices.insert(t.get_device()).second;
    if (!inserted) {
      throw std::runtime_error("Tensors must be on distinct GPU devices");
    }
  }
}

// Flatten each list in `tensor_lists' for a gather or scatter operation, and
// ensure compatibility with the corresponding tensor in `other'.
std::vector<at::Tensor> flatten_for_scatter_gather(
    std::vector<std::vector<at::Tensor>>& tensor_lists,
    std::vector<at::Tensor>& other,
    size_t world_size) {
  if (tensor_lists.size() != other.size()) {
    throw std::runtime_error(
        "Tensor list operands to scatter/gather must have the same length");
  }
  const auto num_devices = tensor_lists.size();

  std::vector<at::Tensor> flattened;
  flattened.resize(num_devices);

  for (auto i = size_t{}; i < num_devices; ++i) {
    if (tensor_lists[i].size() != world_size * num_devices) {
      throw std::runtime_error(
          "Tensor list input to scatter/gather must match number of collective"
          " participants");
    }

    // Only check device match for the first tensor in the list; the call to
    // newLikeFlat() below will check the rest.
    if (tensor_lists[i].front().get_device() != other[i].get_device()) {
      throw std::runtime_error(
          "Corresponding input/output tensors to scatter/gather must all reside"
          " on the same device");
    }

    for (const auto& t : tensor_lists[i]) {
      if (t.numel() != other[i].numel()) {
        throw std::runtime_error(
            "All tensor operands to scatter/gather must have the same number of elements");
      }
    }
    // Flatten the tensors (from all ranks) into a single big tensor.
    flattened[i] = newLikeFlat(tensor_lists, i);
  }
  return flattened;
}

} // namespace

std::shared_ptr<ProcessGroupNCCL::WorkNCCL> ProcessGroupNCCL::initWork(
    std::vector<at::Device> devices,
    int rank,
    OpType opType) {
  return std::make_shared<ProcessGroupNCCL::WorkNCCL>(devices, rank, opType);
}

std::vector<at::Tensor> ProcessGroupNCCL::WorkNCCL::result() {
  return *outputs_;
}

c10::intrusive_ptr<c10::ivalue::Future> ProcessGroupNCCL::WorkNCCL::
    getFuture() {
  TORCH_INTERNAL_ASSERT(
      outputs_->size() == 1,
      "WorkNCCL's getFuture API is only supported for single-process single-device mode.");
  auto deviceIndex = (*outputs_)[0].device().index();
  // Create a new FutureNCCL object after checking for single-process
  // single-device mode.
  return c10::make_intrusive<FutureNCCL>(
      at::IValue(*outputs_),
      deviceIndex,
      cudaEvents_,
      futureNCCLCallbackStreams_[deviceIndex]);
}

void ProcessGroupNCCL::workEnqueue(
    std::shared_ptr<ProcessGroupNCCL::WorkNCCL> work) {
  if (!terminateProcessGroup_.load()) {
    std::lock_guard<std::mutex> lock(workMetaListMutex_);
    // Avoid view tensors to be processed in cleanup thread.
    // View tensors' destruction invokes autograd_meta, which
    // needs to be destructed in user thread. Otherwise will
    // get deadlock. Here we enqueue work without outputs_.
    workMetaList_.emplace_back(WorkNCCL(*work));
  }
}
ProcessGroupNCCL::Options::Options()
    : opTimeout(kProcessGroupNCCLOpTimeoutMillis),
      isHighPriorityStream(false) {}

template <typename Fn, typename PreProcess, typename PostProcess>
std::shared_ptr<ProcessGroup::Work> ProcessGroupNCCL::collective(
    std::vector<at::Tensor>& inputs,
    std::vector<at::Tensor>& outputs,
    Fn fn,
    PreProcess pre,
    PostProcess post,
    OpType opType) {
  const auto devices = getDeviceList(inputs);
  const auto key = getKeyFromDevices(devices);
  auto& ncclComms = getNCCLComm(key, devices, opType);

  // First let NCCL streams wait for input tensors allocation streams
  syncStreams(devices, ncclEvents_[key], ncclStreams_[key]);

  // Work itself will create the CUDA events on all GPUs of tensors
  auto work = initWork(devices, rank_, opType);

  // Store references to outputs and futureNCCLCallbackStream to be used by
  // WorkNCCL::getFuture.
  work->outputs_ = std::make_shared<std::vector<at::Tensor>>(outputs);
  work->futureNCCLCallbackStreams_ = futureNCCLCallbackStreams_;

  at::cuda::OptionalCUDAGuard gpuGuard;

  pre(ncclStreams_[key]);

  for (size_t i = 0; i < inputs.size(); ++i) {
    gpuGuard.set_index(devices[i].index());
    at::cuda::CUDAStream& ncclStream = ncclStreams_[key][i];

    // Both `inputs' and `outputs' are created on a worker stream and used in
    // different ncclStreams.  Hence, both must record the ncclStream to
    // prevent being freed before the collective finishes.
    //
    // We only record `inputs' here, and leave recording `outputs' to `fn' for
    // operations where `inputs' and `outputs' are not the same.
    //
    // See [Sync Streams].
    c10::cuda::CUDACachingAllocator::recordStream(
        inputs[i].storage().data_ptr(), ncclStream);
  }

  {
    AutoNcclGroup nccl_group_guard;
    for (size_t i = 0; i < inputs.size(); ++i) {
      gpuGuard.set_index(devices[i].index());
      at::cuda::CUDAStream& ncclStream = ncclStreams_[key][i];
      C10D_NCCL_CHECK(
          fn(inputs[i], outputs[i], ncclComms[i]->getNcclComm(), ncclStream));
    }
  }

  post(ncclStreams_[key]);

  // Event should only be recorded after the ncclGroupEnd()
  for (size_t i = 0; i < inputs.size(); ++i) {
    at::cuda::CUDAStream& ncclStream = ncclStreams_[key][i];
    (*work->cudaEvents_)[i].record(ncclStream);
    work->ncclComms_[i] = ncclComms[i];
  }

  // Set appropriate work parameters.
  work->blockingWait_ = blockingWait_;
  work->opTimeout_ = opTimeout_;
  work->store_ = store_;

  if (asyncErrorHandling_) {
    workEnqueue(work);
  }

  return work;
}

template <typename Fn, typename PreProcess, typename PostProcess>
std::shared_ptr<ProcessGroup::Work> ProcessGroupNCCL::pointToPoint(
    std::vector<at::Tensor>& tensors,
    Fn fn,
    int peer,
    OpType opType,
    PreProcess pre,
    PostProcess post) {
  const auto devices = getDeviceList(tensors);
  const auto key = getKeySendRecv(rank_, peer);
  int p2pRank = rank_ < peer ? 0 : 1;
  auto& ncclComms = getNCCLComm(key, devices, opType, p2pRank);

  // First let NCCL streams wait for input tensors allocation streams
  syncStreams(devices, ncclEvents_[key], ncclStreams_[key]);

  // Work itself will create the CUDA events on all GPUs of tensors
  auto work = initWork(devices, rank_, opType);

  if (opType == OpType::RECV) {
    // Store references to outputs and futureNCCLCallbackStream to be used by
    // WorkNCCL::getFuture.
    work->outputs_ = std::make_shared<std::vector<at::Tensor>>(tensors);
    work->futureNCCLCallbackStreams_ = futureNCCLCallbackStreams_;
  }

  at::cuda::OptionalCUDAGuard gpuGuard;

  pre(ncclStreams_[key]);

  for (size_t i = 0; i < tensors.size(); ++i) {
    gpuGuard.set_index(devices[i].index());
    at::cuda::CUDAStream& ncclStream = ncclStreams_[key][i];

    // Both send tensor and recv tensor are created on a worker stream and used in
    // different ncclStreams.  Hence, both must record the ncclStream to
    // prevent being freed before the collective finishes.
    //
    // See [Sync Streams].
    c10::cuda::CUDACachingAllocator::recordStream(
        tensors[i].storage().data_ptr(), ncclStream);
  }

  {
    AutoNcclGroup nccl_group_guard;
    for (size_t i = 0; i < tensors.size(); ++i) {
      gpuGuard.set_index(devices[i].index());
      at::cuda::CUDAStream& ncclStream = ncclStreams_[key][i];
      // For point-to-point communication, NCCL ranks can only
      // be 0 or 1.
      int p2pTargetRank = 1 - p2pRank;
      C10D_NCCL_CHECK(
          fn(tensors[i], ncclComms[i]->getNcclComm(), ncclStream, p2pTargetRank));
    }
  }

  post(ncclStreams_[key]);

  // Event should only be recorded after the ncclGroupEnd()
  for (size_t i = 0; i < tensors.size(); ++i) {
    at::cuda::CUDAStream& ncclStream = ncclStreams_[key][i];
    (*work->cudaEvents_)[i].record(ncclStream);
    work->ncclComms_[i] = ncclComms[i];
    work->blockingWait_ = blockingWait_;
    work->opTimeout_ = opTimeout_;
    work->store_ = store_;
  }

  return work;
}

template <typename Fn>
std::shared_ptr<ProcessGroup::Work> ProcessGroupNCCL::collective(
    std::vector<at::Tensor>& inputs,
    std::vector<at::Tensor>& outputs,
    Fn fn,
    OpType opType) {
  return collective(
      inputs,
      outputs,
      fn,
      [](std::vector<at::cuda::CUDAStream>&) {},
      [](std::vector<at::cuda::CUDAStream>&) {},
      opType);
}

template <typename Fn>
std::shared_ptr<ProcessGroup::Work> ProcessGroupNCCL::pointToPoint(
    std::vector<at::Tensor>& tensor,
    Fn fn,
    int peer,
    OpType opType) {
  return pointToPoint(
      tensor,
      fn,
      peer,
      opType,
      [](std::vector<at::cuda::CUDAStream>&) {},
      [](std::vector<at::cuda::CUDAStream>&) {});
}

std::shared_ptr<ProcessGroup::Work> ProcessGroupNCCL::allreduce(
    std::vector<at::Tensor>& tensors,
    const AllreduceOptions& opts) {
  check_gpu_tensors(tensors);

  return collective(
      tensors,
      tensors,
      [&](at::Tensor& input,
          at::Tensor& output,
          ncclComm_t comm,
          at::cuda::CUDAStream& stream) {
        return ncclAllReduce(
            input.data_ptr(),
            output.data_ptr(),
            input.numel(),
            getNcclDataType(input.scalar_type()),
            getNcclReduceOp(opts.reduceOp, input),
            comm,
            stream.stream());
      },
      OpType::ALLREDUCE);
}

std::shared_ptr<ProcessGroup::Work> ProcessGroupNCCL::allreduce_coalesced(
    std::vector<at::Tensor>& tensors,
    const AllreduceCoalescedOptions& opts) {
  throw std::runtime_error(
      "allreduce_coalesced is currently not supported with NCCL");
}

std::shared_ptr<ProcessGroup::Work> ProcessGroupNCCL::broadcast(
    std::vector<at::Tensor>& tensors,
    const BroadcastOptions& opts) {
  check_gpu_tensors(tensors);

  return collective(
      tensors,
      tensors,
      [&](at::Tensor& input,
          at::Tensor& output,
          ncclComm_t comm,
          at::cuda::CUDAStream& stream) {
        const auto root = opts.rootRank * tensors.size() + opts.rootTensor;
        return ncclBcast(
            input.data_ptr(),
            input.numel(),
            getNcclDataType(input.scalar_type()),
            root,
            comm,
            stream.stream());
      },
      OpType::BROADCAST);
}

std::shared_ptr<ProcessGroup::Work> ProcessGroupNCCL::reduce(
    std::vector<at::Tensor>& tensors,
    const ReduceOptions& opts) {
  check_gpu_tensors(tensors);

  return collective(
      tensors,
      tensors,
      [&](at::Tensor& input,
          at::Tensor& output,
          ncclComm_t comm,
          at::cuda::CUDAStream& stream) {
        const auto root = opts.rootRank * tensors.size() + opts.rootTensor;
        return ncclReduce(
            input.data_ptr(),
            output.data_ptr(),
            input.numel(),
            getNcclDataType(input.scalar_type()),
            getNcclReduceOp(opts.reduceOp, input),
            root,
            comm,
            stream.stream());
      },
      OpType::REDUCE);
}

std::shared_ptr<ProcessGroup::Work> ProcessGroupNCCL::allgather(
    std::vector<std::vector<at::Tensor>>& outputTensors,
    std::vector<at::Tensor>& inputTensors,
    const AllgatherOptions& opts) {
  check_gpu_tensors(inputTensors);

  auto outputFlattened =
      flatten_for_scatter_gather(outputTensors, inputTensors, size_);
  check_gpu_tensors(outputFlattened);

  return collective(
      inputTensors,
      outputFlattened,
      [&](at::Tensor& input,
          at::Tensor& output,
          ncclComm_t comm,
          at::cuda::CUDAStream& stream) {
        c10::cuda::CUDACachingAllocator::recordStream(
            output.storage().data_ptr(), stream);
        return ncclAllGather(
            input.data_ptr(),
            output.data_ptr(),
            input.numel(),
            getNcclDataType(input.scalar_type()),
            comm,
            stream.stream());
      },
      [&](std::vector<at::cuda::CUDAStream>& ncclStreams) {},
      [&](std::vector<at::cuda::CUDAStream>& ncclStreams) {
        // Copy the flattened output tensors to the outputs.
        for (size_t i = 0; i < outputTensors.size(); ++i) {
          at::cuda::CUDAStreamGuard guard(ncclStreams[i]);
          for (size_t j = 0; j < outputTensors[0].size(); ++j) {
            // See [Sync Streams].
            c10::cuda::CUDACachingAllocator::recordStream(
                outputTensors[i][j].storage().data_ptr(), ncclStreams[i]);

            outputTensors[i][j].copy_(outputFlattened[i][j], true);
          }
        }
      },
      OpType::ALLGATHER);
}

std::shared_ptr<ProcessGroup::Work> ProcessGroupNCCL::allgather_coalesced(
    std::vector<std::vector<at::Tensor>>& /* unused */,
    std::vector<at::Tensor>& /* unused */,
    const AllgatherOptions& /* unused */) {
  throw std::runtime_error(
      "ProcessGroupNCCL does not support allgather_coalesced");
}

std::shared_ptr<ProcessGroup::Work> ProcessGroupNCCL::reduce_scatter(
    std::vector<at::Tensor>& outputTensors,
    std::vector<std::vector<at::Tensor>>& inputTensors,
    const ReduceScatterOptions& opts) {
  check_gpu_tensors(outputTensors);

  auto inputFlattened =
      flatten_for_scatter_gather(inputTensors, outputTensors, size_);
  check_gpu_tensors(inputFlattened);

  return collective(
      inputFlattened,
      outputTensors,
      [&](at::Tensor& input,
          at::Tensor& output,
          ncclComm_t comm,
          at::cuda::CUDAStream& stream) {
        c10::cuda::CUDACachingAllocator::recordStream(
            output.storage().data_ptr(), stream);
        return ncclReduceScatter(
            input.data_ptr(),
            output.data_ptr(),
            output.numel(),
            getNcclDataType(input.scalar_type()),
            getNcclReduceOp(opts.reduceOp, input),
            comm,
            stream.stream());
      },
      [&](std::vector<at::cuda::CUDAStream>& ncclStreams) {
        // Copy the input tensors to the flattened inputs.
        for (size_t i = 0; i < inputTensors.size(); ++i) {
          at::cuda::CUDAStreamGuard guard(ncclStreams[i]);
          for (size_t j = 0; j < inputTensors[0].size(); ++j) {
            // See [Sync Streams].
            c10::cuda::CUDACachingAllocator::recordStream(
                inputTensors[i][j].storage().data_ptr(), ncclStreams[i]);

            inputFlattened[i][j].copy_(inputTensors[i][j], true);
          }
        }
      },
      [&](std::vector<at::cuda::CUDAStream>& ncclStreams) {},
      OpType::REDUCE_SCATTER);
}

std::shared_ptr<ProcessGroup::Work> ProcessGroupNCCL::barrier(
    const BarrierOptions& opts) {
  std::vector<at::Device> devices;
  if (usedDeviceIdxs_.empty()) {
    // This means there is not yet a NCCL collective being called
    // Here we have to use the best guesses and will use a single GPU to call
    // allreduce to achieve barrier.
    // In case the multiple processes fall into the same node, we use rank to
    // ensure that each process is on a different GPU
    auto numGPUs = at::cuda::getNumGPUs();
    int16_t deviceIdx = static_cast<int16_t>(rank_ % numGPUs);
    devices.push_back(at::Device(at::DeviceType::CUDA, deviceIdx));
  } else {
    for (auto usedDeviceIdx : usedDeviceIdxs_) {
      devices.push_back(at::Device(at::DeviceType::CUDA, usedDeviceIdx));
    }
  }

  std::vector<at::Tensor> barrierTensors;
  barrierTensors.reserve(devices.size());

  at::cuda::OptionalCUDAGuard gpuGuard;
  for (auto& device : devices) {
    gpuGuard.set_index(device.index());
    barrierTensors.push_back(at::empty(
        {1},
        at::TensorOptions().device(at::DeviceType::CUDA).dtype(at::kByte)));
  }

  // All reduce to achieve the barrier
  auto work = allreduce(barrierTensors);

  // Work will take over barrierTensors
  auto ncclWork = dynamic_cast<ProcessGroupNCCL::WorkNCCL*>(work.get());
  TORCH_CHECK(ncclWork);
  ncclWork->barrierTensors_ = std::move(barrierTensors);

  return work;
}

#ifdef ENABLE_NCCL_P2P_SUPPORT
std::shared_ptr<ProcessGroup::Work> ProcessGroupNCCL::alltoall_base(
    at::Tensor& outputTensor,
    at::Tensor& inputTensor,
    std::vector<int64_t>& outputSplitSizes,
    std::vector<int64_t>& inputSplitSizes,
    const AllToAllOptions& /* unused */) {
  check_gpu_single_tensor(outputTensor);
  check_gpu_single_tensor(inputTensor);
  if (outputSplitSizes.size() == 0 && inputSplitSizes.size() == 0) {
    std::vector<at::Tensor> inputTensors = {inputTensor};
    std::vector<at::Tensor> outputTensors = {outputTensor};
    return collective(
        inputTensors,
        outputTensors,
        [&](at::Tensor& input,
            at::Tensor& output,
            ncclComm_t comm,
            at::cuda::CUDAStream& stream) {
        torch::cuda::nccl::all2all(
              input,
              output,
              this->getSize(),
              comm,
<<<<<<< HEAD
              stream.stream());
        },
        OpType::ALLTOALL_BASE);
=======
              stream);
          return ncclSuccess;
        });
>>>>>>> 1197a38a
  } else {
    c10d::checkSplitSizes(inputSplitSizes, inputTensor, size_);
    c10d::checkSplitSizes(outputSplitSizes, outputTensor, size_);
    std::vector<at::Tensor> inputTensors = {inputTensor};
    std::vector<at::Tensor> outputTensors = {outputTensor};
    return collective(
        inputTensors,
        outputTensors,
        [&](at::Tensor& input,
            at::Tensor& output,
            ncclComm_t comm,
            at::cuda::CUDAStream& stream) {
          std::vector<size_t> send_lengths(size_);
          std::vector<size_t> recv_lengths(size_);
          std::vector<size_t> send_offsets(size_);
          std::vector<size_t> recv_offsets(size_);
          c10d::computeLengthsAndOffsets(
              inputSplitSizes, input, &send_lengths, &send_offsets);
          c10d::computeLengthsAndOffsets(
              outputSplitSizes, output, &recv_lengths, &recv_offsets);
          return ncclAlltoallv(
              input.data_ptr(),
              send_lengths.data(),
              send_offsets.data(),
              output.data_ptr(),
              recv_lengths.data(),
              recv_offsets.data(),
              input.element_size(),
              getNcclDataType(input.scalar_type()),
              comm,
              stream.stream());
        },
        OpType::ALLTOALL_BASE);
  }
}

std::shared_ptr<ProcessGroup::Work> ProcessGroupNCCL::send(
    std::vector<at::Tensor>& tensors,
    int dstRank,
    int /* unused */) {
  check_gpu_tensors(tensors);
  auto ret = pointToPoint(
      tensors,
      [&](at::Tensor& input,
          ncclComm_t comm,
          at::cuda::CUDAStream& stream,
          int dst) {
        return ncclSend(
            input.data_ptr(),
            input.numel(),
            getNcclDataType(input.scalar_type()),
            dst,
            comm,
            stream.stream());
      },
      dstRank,
      OpType::SEND);
  return ret;
}

std::shared_ptr<ProcessGroup::Work> ProcessGroupNCCL::recv(
    std::vector<at::Tensor>& tensors,
    int srcRank,
    int /* unused */) {
  check_gpu_tensors(tensors);
  auto ret = pointToPoint(
      tensors,
      [&](at::Tensor& output,
          ncclComm_t comm,
          at::cuda::CUDAStream& stream,
          int src) {
        return ncclRecv(
            output.data_ptr(),
            output.numel(),
            getNcclDataType(output.scalar_type()),
            src,
            comm,
            stream.stream());
      },
      srcRank,
      OpType::RECV);
  return ret;
}
#else
std::shared_ptr<ProcessGroup::Work> ProcessGroupNCCL::alltoall_base(
    at::Tensor& /* unused */,
    at::Tensor& /* unused */,
    std::vector<int64_t>& /* unused */,
    std::vector<int64_t>& /* unused */,
    const AllToAllOptions& /* unused */) {
  throw std::runtime_error(
      "ProcessGroupNCCL only supports alltoall* for NCCL lib version >= 2.7.0");
}

std::shared_ptr<ProcessGroup::Work> ProcessGroupNCCL::send(
    std::vector<at::Tensor>& /* unused */,
    int /* unused */,
    int /* unused */) {
  throw std::runtime_error(
      "ProcessGroupNCCL only supports send for NCCL lib version >= 2.7.0");
}

std::shared_ptr<ProcessGroup::Work> ProcessGroupNCCL::recv(
    std::vector<at::Tensor>& /* unused */,
    int /* unused */,
    int /* unused */) {
  throw std::runtime_error(
      "ProcessGroupNCCL only supports recv for NCCL lib version >= 2.7.0");
}
#endif

void ProcessGroupNCCL::groupStart() {
#if defined(NCCL_MAJOR) && (NCCL_MAJOR >= 2)
  C10D_NCCL_CHECK(ncclGroupStart());
#endif
  ++ncclActiveGroupCounter_;
}

void ProcessGroupNCCL::groupEnd() {
#if defined(NCCL_MAJOR) && (NCCL_MAJOR >= 2)
  C10D_NCCL_CHECK(ncclGroupEnd());
#endif
  --ncclActiveGroupCounter_;
}

std::shared_ptr<ProcessGroup::Work> ProcessGroupNCCL::alltoall(
    std::vector<at::Tensor>& /* unused */,
    std::vector<at::Tensor>& /* unused */,
    const AllToAllOptions& /* unused */) {
  throw std::runtime_error("ProcessGroupNCCL does not support alltoall");
}

std::shared_ptr<ProcessGroup::Work> ProcessGroupNCCL::gather(
    std::vector<std::vector<at::Tensor>>& /* unused */,
    std::vector<at::Tensor>& /* unused */,
    const GatherOptions& /* unused */) {
  throw std::runtime_error("ProcessGroupNCCL does not support gather");
}

std::shared_ptr<ProcessGroup::Work> ProcessGroupNCCL::scatter(
    std::vector<at::Tensor>& /* unused */,
    std::vector<std::vector<at::Tensor>>& /* unused */,
    const ScatterOptions& /* unused */) {
  throw std::runtime_error("ProcessGroupNCCL does not support scatter");
}

std::shared_ptr<ProcessGroup::Work> ProcessGroupNCCL::recvAnysource(
    std::vector<at::Tensor>& /* unused */,
    int /* unused */) {
  throw std::runtime_error("ProcessGroupNCCL does not support recvAnysource");
}

std::shared_ptr<ProcessGroup::Work> ProcessGroupNCCL::allgather_base(
    at::Tensor& /*unused */,
    at::Tensor& /*unused */,
    const AllgatherOptions& /*unused */) {
  throw std::runtime_error(
      "no support for allgather_base in NCCL process group");
}

} // namespace c10d<|MERGE_RESOLUTION|>--- conflicted
+++ resolved
@@ -1435,15 +1435,10 @@
               output,
               this->getSize(),
               comm,
-<<<<<<< HEAD
-              stream.stream());
+              stream);
+          return ncclSuccess;
         },
         OpType::ALLTOALL_BASE);
-=======
-              stream);
-          return ncclSuccess;
-        });
->>>>>>> 1197a38a
   } else {
     c10d::checkSplitSizes(inputSplitSizes, inputTensor, size_);
     c10d::checkSplitSizes(outputSplitSizes, outputTensor, size_);
