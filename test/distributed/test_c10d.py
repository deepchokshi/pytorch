--- conflicted
+++ resolved
@@ -1619,14 +1619,10 @@
             c10d.ProcessGroupNCCL(store, self.rank, self.world_size)
 
 
-<<<<<<< HEAD
-@requires_nccl()
 @unittest.skipIf(
     TEST_WITH_TSAN,
     "TSAN is not fork-safe since we're forking in a multi-threaded environment",
 )
-=======
->>>>>>> 9728584c
 class ProcessGroupNCCLTest(TestCase):
     MAIN_PROCESS_RANK = 0
 
