--- conflicted
+++ resolved
@@ -75,11 +75,8 @@
         """
         self._nodes : List[Node] = []
         self._used_names : Dict[str, int] = {}  # base name -> number
-<<<<<<< HEAD
+        self._insert_point : Optional[Node] = None
         self.annotations = annotations_dict if annotations_dict else {}
-=======
-        self._insert_point : Optional[Node] = None
->>>>>>> d1fc1555
 
     @property
     def nodes(self):
@@ -245,13 +242,16 @@
         modules_used : Set[str] = set(['typing'])
         body: List[str] = []
 
+        def register_modules_used(qualified_name : str):
+            if '.' in qualified_name:
+                module_name = qualified_name.split('.', maxsplit=1)[0]
+                modules_used.add(module_name)
+
         def type_repr(o : Any):
-            if inspect.isclass(o):
-                qualified_name = f'{o.__module__}.{o.__qualname__}'
-                modules_used.add(o.__module__)
-                return qualified_name
-            else:
-                return repr(o)
+            typename = torch.typename(o)
+            register_modules_used(typename)
+            return typename
+
         for node in self._nodes:
             if node.op == 'placeholder':
                 assert isinstance(node.target, str)
@@ -276,9 +276,7 @@
                     body.append(f'{node.name} = {magic_methods[node.target.__name__].format(*(repr(a) for a in node.args))}\n')
                     continue
                 qualified_name = _qualified_name(node.target)
-                if '.' in qualified_name:
-                    module_name = qualified_name.split('.', maxsplit=1)[0]
-                    modules_used.add(module_name)
+                register_modules_used(qualified_name)
                 if qualified_name == 'getattr' and \
                    isinstance(node.args, tuple) and \
                    isinstance(node.args[1], str) and \
