--- conflicted
+++ resolved
@@ -404,27 +404,10 @@
       opTimeout_(options.opTimeout),
       futureNCCLCallbackStreams_(c10::cuda::device_count()),
       isHighPriorityStream_(options.isHighPriorityStream) {
-<<<<<<< HEAD
+  TORCH_CHECK(at::cuda::getNumGPUs() != 0,
+    "ProcessGroupNCCL is only supported with GPUs, no GPUs found!");
   blockingWait_ = parseEnvVarFlag(NCCL_BLOCKING_WAIT);
   asyncErrorHandling_ = parseEnvVarFlag(NCCL_ASYNC_ERROR_HANDLING);
-=======
-  TORCH_CHECK(at::cuda::getNumGPUs() != 0,
-    "ProcessGroupNCCL is only supported with GPUs, no GPUs found!");
-  try {
-    parseNcclBlockingWait();
-  } catch (std::exception& e) {
-    throw std::runtime_error(
-        "Invalid value for environment variable: " +
-        std::string(NCCL_BLOCKING_WAIT));
-  }
-  try {
-    parseNcclAsyncErrorHandling();
-  } catch (std::exception& e) {
-    throw std::runtime_error(
-        "Invalid value for environment variable: " +
-        std::string(NCCL_ASYNC_ERROR_HANDLING));
-  }
->>>>>>> 9443033e
 
 #ifdef ENABLE_NCCL_ERROR_CHECKING
   ncclCommWatchdogThread_ =
