--- conflicted
+++ resolved
@@ -1360,29 +1360,12 @@
         ('__getitem__', torch.randn(S, S, S), (dont_convert([[0, 2, 3], [1, 3, 3],
                                                              torch.LongTensor([0, 0, 2])]),), 'adv_index_var'),
         ('to_sparse', (S, S), (), '', (), (), [], lambda x: x.to_dense()),
-<<<<<<< HEAD
-        ('fft.fft', (S, S), NO_ARGS, '', (), (0, 1), (skipCPUIfNoMkl, skipCUDAIfRocm)),
-        ('fft.ifft', (S, S), NO_ARGS, '', (), (0, 1), (skipCPUIfNoMkl, skipCUDAIfRocm)),
-        ('fft.rfft', (S, S), NO_ARGS, '', (), (0, 1), (skipCPUIfNoMkl, skipCUDAIfRocm)),
-        ('fft.irfft', (S, S), NO_ARGS, '', (), (0, 1), (skipCPUIfNoMkl, skipCUDAIfRocm)),
-        ('fft.hfft', (S, S), NO_ARGS, '', (), (0, 1), (skipCPUIfNoMkl, skipCUDAIfRocm)),
-        ('fft.ihfft', (S, S), NO_ARGS, '', (), (0, 1), (skipCPUIfNoMkl, skipCUDAIfRocm)),
-        ('fft.fftn', (S, S, S), NO_ARGS, '3d', (), (None, (0, 1)), (skipCPUIfNoMkl, skipCUDAIfRocm)),
-        ('fft.ifftn', (S, S, S), NO_ARGS, '3d', (), (None, (0, 1)), (skipCPUIfNoMkl, skipCUDAIfRocm)),
-        ('fft.rfftn', (S, S, S), NO_ARGS, '3d', (), (None, (0, 1)), (skipCPUIfNoMkl, skipCUDAIfRocm)),
-        ('fft.irfftn', (S, S, S), NO_ARGS, '3d', (), (None, (0, 1)), (skipCPUIfNoMkl, skipCUDAIfRocm)),
-        ('fft.fftn', (S, S, S, S), NO_ARGS, '4d', (), (None, (0, 1)), (skipCPUIfNoMkl, skipCUDAIfRocm)),
-        ('fft.ifftn', (S, S, S, S), NO_ARGS, '4d', (), (None, (0, 1)), (skipCPUIfNoMkl, skipCUDAIfRocm)),
-        ('fft.rfftn', (S, S, S, S), NO_ARGS, '4d', (), (None, (0, 1)), (skipCPUIfNoMkl, skipCUDAIfRocm)),
-        ('fft.irfftn', (S, S, S, S), NO_ARGS, '4d', (), (None, (0, 1)), (skipCPUIfNoMkl, skipCUDAIfRocm)),
         ('fft.fftshift', (S,), NO_ARGS, '1d', (), (None, 0, -1), (skipCPUIfNoMkl, skipCUDAIfRocm)),
         ('fft.fftshift', (S, S), NO_ARGS, '2d', (), (None, 0, (-1, -2)), (skipCPUIfNoMkl, skipCUDAIfRocm)),
         ('fft.fftshift', (S, S, S), NO_ARGS, '3d', (), (None, 1), (skipCPUIfNoMkl, skipCUDAIfRocm)),
         ('fft.ifftshift', (S,), NO_ARGS, '1d', (), (None, 0, -1), (skipCPUIfNoMkl, skipCUDAIfRocm)),
         ('fft.ifftshift', (S, S), NO_ARGS, '2d', (), (None, 0, (-1, -2)), (skipCPUIfNoMkl, skipCUDAIfRocm)),
         ('fft.ifftshift', (S, S, S), NO_ARGS, '3d', (), (None, 1), (skipCPUIfNoMkl, skipCUDAIfRocm)),
-=======
->>>>>>> a17490d1
     ]
 
 def create_input(call_args, requires_grad=True, non_contiguous=False, call_kwargs=None, dtype=torch.double, device=None):
